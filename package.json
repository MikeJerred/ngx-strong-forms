--- conflicted
+++ resolved
@@ -10,11 +10,7 @@
     "ng",
     "ngx"
   ],
-<<<<<<< HEAD
-  "version": "1.2.1",
-=======
   "version": "13.0.2",
->>>>>>> 894ef351
   "requiredAngularVersion": ">=7.0.0",
   "author": "Mike Jerred",
   "license": "MIT",
